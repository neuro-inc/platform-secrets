--- conflicted
+++ resolved
@@ -35,11 +35,7 @@
     args:
     - --futures=true
 - repo: https://github.com/astral-sh/ruff-pre-commit
-<<<<<<< HEAD
-  rev: v0.12.5
-=======
   rev: v0.12.7
->>>>>>> 753c66af
   hooks:
   - id: ruff-check
     args: [--fix, --exit-non-zero-on-fix]
