--- conflicted
+++ resolved
@@ -158,13 +158,8 @@
             if code == 404:
                 raise ResourceNotFound(payload)
             if code == 422:
-<<<<<<< HEAD
                 raise ResourceInvalid(payload["message"])
             raise KubeClientException(payload["message"])
-=======
-                raise ResourceInvalid(payload)
-            raise KubeClientException(str(payload))
->>>>>>> dc3a8d0d
 
     async def create_secret(
         self,
