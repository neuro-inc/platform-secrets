import logging
from collections.abc import AsyncIterator, Awaitable, Callable
from contextlib import AsyncExitStack

import aiohttp
import aiohttp.web
from aiohttp.web import (
    HTTPBadRequest,
    HTTPCreated,
    HTTPInternalServerError,
    HTTPNoContent,
    HTTPNotFound,
    Request,
    Response,
    StreamResponse,
    json_response,
    middleware,
)
from aiohttp.web_urldispatcher import AbstractRoute
from aiohttp_security import check_authorized
from apolo_kube_client import KubeClient
from apolo_kube_client.apolo import normalize_name
from neuro_auth_client import (
    AuthClient,
    ClientSubTreeViewRoot,
    Permission,
    User,
    check_permissions,
)
from neuro_auth_client.security import AuthScheme, setup_security
from neuro_logging import init_logging, setup_sentry

from platform_secrets import __version__

from .config import Config
from .config_factory import EnvironConfigFactory
from .identity import untrusted_user
<<<<<<< HEAD
from .project_deleter import ProjectDeleter

=======
>>>>>>> 272fe8ea
from .service import (
    NO_ORG,
    NO_ORG_NORMALIZED,
    Secret,
    SecretNotFound,
    Service,
)
from .validators import (
    org_project_validator,
    secret_key_validator,
    secret_list_response_validator,
    secret_request_validator,
    secret_response_validator,
)

logger = logging.getLogger(__name__)


CONFIG_KEY = aiohttp.web.AppKey("config", Config)
API_V1_APP_KEY = aiohttp.web.AppKey("api_v1_app", aiohttp.web.Application)
SECRETS_APP_KEY = aiohttp.web.AppKey("secrets_app", aiohttp.web.Application)
AUTH_CLIENT_KEY = aiohttp.web.AppKey("auth_client", AuthClient)
SERVICE_KEY = aiohttp.web.AppKey("service", Service)


class ApiHandler:
    def register(self, app: aiohttp.web.Application) -> list[AbstractRoute]:
        return app.add_routes(
            [
                aiohttp.web.get("/ping", self.handle_ping),
                aiohttp.web.get("/secured-ping", self.handle_secured_ping),
            ]
        )

    async def handle_ping(self, request: Request) -> Response:
        return Response(text="Pong")

    async def handle_secured_ping(self, request: Request) -> Response:
        await check_authorized(request)
        return Response(text="Secured Pong")


class SecretsApiHandler:
    def __init__(self, app: aiohttp.web.Application, config: Config) -> None:
        self._app = app
        self._config = config

    def register(self, app: aiohttp.web.Application) -> None:
        app.add_routes(
            [
                aiohttp.web.post("", self.handle_post),
                aiohttp.web.get("", self.handle_get_all),
                aiohttp.web.delete("/{key}", self.handle_delete),
            ]
        )

    @property
    def _service(self) -> Service:
        return self._app[SERVICE_KEY]

    @property
    def _auth_client(self) -> AuthClient:
        return self._app[AUTH_CLIENT_KEY]

    async def _get_untrusted_user(self, request: Request) -> User:
        identity = await untrusted_user(request)
        return User(name=identity.name)

    @property
    def _secret_cluster_uri(self) -> str:
        return f"secret://{self._config.cluster_name}"

    def _get_org_secrets_uri(self, org_name: str) -> str:
        return f"{self._secret_cluster_uri}/{org_name}"

    def _get_secrets_uri(self, project_name: str, org_name: str | None) -> str:
        if org_name is None or org_name == normalize_name(NO_ORG):
            base = self._secret_cluster_uri
        else:
            base = self._get_org_secrets_uri(org_name)
        return f"{base}/{project_name}"

    def _get_secret_uri(self, secret: Secret) -> str:
        base = self._get_secrets_uri(secret.project_name, secret.org_name)
        return f"{base}/{secret.key}"

    def _get_secret_read_perm(self, secret: Secret) -> Permission:
        return Permission(self._get_secret_uri(secret), "read")

    def _get_secrets_write_perm(
        self, project_name: str, org_name: str | None
    ) -> Permission:
        return Permission(self._get_secrets_uri(project_name, org_name), "write")

    def _convert_secret_to_payload(self, secret: Secret) -> dict[str, str | None]:
        return {
            "key": secret.key,
            "org_name": secret.org_name,
            "project_name": secret.project_name,
            # NOTE: We store all user/project keys in one k8s secret.
            # Project k8s secret can contain keys from multiple users, so
            # there is no single owner of k8s secret, we loose owner when we work
            # with project secrets.
            "owner": secret.project_name,
        }

    def _check_secret_read_perm(
        self, secret: Secret, tree: ClientSubTreeViewRoot
    ) -> bool:
        return tree.allows(self._get_secret_read_perm(secret))

    async def handle_post(self, request: Request) -> Response:
        payload = await request.json()
        payload = secret_request_validator.check(payload)
        org_name = payload.get("org_name")
        project_name = payload["project_name"]
        await check_permissions(
            request,
            [self._get_secrets_write_perm(project_name, org_name)],
        )
        org_name = org_name or normalize_name(NO_ORG)
        secret = Secret(
            key=payload["key"],
            value=payload["value"],
            org_name=org_name,
            project_name=project_name,
        )
        await self._service.add_secret(secret)
        resp_payload = self._convert_secret_to_payload(secret)
        resp_payload = secret_response_validator.check(resp_payload)
        return json_response(resp_payload, status=HTTPCreated.status_code)

    async def handle_get_all(self, request: Request) -> Response:
        username = await check_authorized(request)
        payload = org_project_validator.check(request.query)
        org_name = payload.get("org_name")
        project_name = payload["project_name"]
        tree = await self._auth_client.get_permissions_tree(
            username, self._secret_cluster_uri
        )
        if not org_name or normalize_name(org_name) == normalize_name(NO_ORG):
            org_name = NO_ORG_NORMALIZED

        secrets = [
            secret
            for secret in await self._service.get_all_secrets(
                org_name=org_name, project_name=project_name
            )
            if self._check_secret_read_perm(secret, tree)
        ]
        resp_payload = [self._convert_secret_to_payload(secret) for secret in secrets]
        resp_payload = secret_list_response_validator.check(resp_payload)
        return json_response(resp_payload)

    async def handle_delete(self, request: Request) -> Response:
        payload = org_project_validator.check(request.query)
        org_name = payload.get("org_name")
        project_name = payload["project_name"]
        await check_permissions(
            request,
            [self._get_secrets_write_perm(project_name, org_name)],
        )
        org_name = org_name or normalize_name(NO_ORG)
        secret_key = request.match_info["key"]
        secret_key = secret_key_validator.check(secret_key)
        secret = Secret(
            key=secret_key,
            org_name=org_name,
            project_name=project_name,
        )
        try:
            await self._service.remove_secret(secret)
        except SecretNotFound as exc:
            resp_payload = {"error": str(exc)}
            return json_response(resp_payload, status=HTTPNotFound.status_code)
        raise HTTPNoContent()


@middleware
async def handle_exceptions(
    request: Request, handler: Callable[[Request], Awaitable[StreamResponse]]
) -> StreamResponse:
    try:
        return await handler(request)
    except ValueError as e:
        payload = {"error": str(e)}
        return json_response(payload, status=HTTPBadRequest.status_code)
    except aiohttp.web.HTTPException:
        raise
    except Exception as e:
        msg_str = f"Unexpected exception: {str(e)}. Path with query: {request.path_qs}."
        logging.exception(msg_str)
        payload = {"error": msg_str}
        return json_response(payload, status=HTTPInternalServerError.status_code)


async def create_secrets_app(config: Config) -> aiohttp.web.Application:
    app = aiohttp.web.Application()
    handler = SecretsApiHandler(app, config)
    handler.register(app)
    return app


async def add_version_to_header(request: Request, response: StreamResponse) -> None:
    response.headers["X-Service-Version"] = f"platform-secrets/{__version__}"


async def create_app(config: Config) -> aiohttp.web.Application:
    app = aiohttp.web.Application(middlewares=[handle_exceptions])
    app[CONFIG_KEY] = config

    async def _init_app(app: aiohttp.web.Application) -> AsyncIterator[None]:
        async with AsyncExitStack() as exit_stack:
            logger.info("Initializing Auth client")
            auth_client = await exit_stack.enter_async_context(
                AuthClient(config.platform_auth.url, config.platform_auth.token)
            )

            await setup_security(
                app=app, auth_client=auth_client, auth_scheme=AuthScheme.BEARER
            )

            logger.info("Initializing Kubernetes client")
            kube_client = await exit_stack.enter_async_context(
                KubeClient(config=config.kube),
            )
            service = Service(kube_client=kube_client)

            logger.info("Initializing Service")
            app[SECRETS_APP_KEY][SERVICE_KEY] = service
            app[SECRETS_APP_KEY][AUTH_CLIENT_KEY] = auth_client

            if config.events:
                logger.info("Initializing ProjectDeleter")
                await exit_stack.enter_async_context(
                    ProjectDeleter(config.events, service)
                )

            yield

    app.cleanup_ctx.append(_init_app)

    api_v1_app = aiohttp.web.Application()
    api_v1_handler = ApiHandler()
    api_v1_handler.register(api_v1_app)
    app[API_V1_APP_KEY] = api_v1_app

    secrets_app = await create_secrets_app(config)
    app[SECRETS_APP_KEY] = secrets_app
    api_v1_app.add_subapp("/secrets", secrets_app)

    app.add_subapp("/api/v1", api_v1_app)

    async def handle_ping(request: Request) -> Response:
        return Response(text="Pong")

    app.router.add_get("/ping", handle_ping)

    app.on_response_prepare.append(add_version_to_header)

    return app


def main() -> None:  # pragma: no coverage
    init_logging()
    config = EnvironConfigFactory().create()
    logging.info("Loaded config: %r", config)
    setup_sentry(health_check_url_path="/api/v1/ping")
    aiohttp.web.run_app(
        create_app(config), host=config.server.host, port=config.server.port
    )<|MERGE_RESOLUTION|>--- conflicted
+++ resolved
@@ -35,11 +35,7 @@
 from .config import Config
 from .config_factory import EnvironConfigFactory
 from .identity import untrusted_user
-<<<<<<< HEAD
 from .project_deleter import ProjectDeleter
-
-=======
->>>>>>> 272fe8ea
 from .service import (
     NO_ORG,
     NO_ORG_NORMALIZED,
