--- conflicted
+++ resolved
@@ -28,13 +28,8 @@
 
 [options.extras_require]
 dev =
-<<<<<<< HEAD
-    mypy==1.14.1
+    mypy==1.15.0
     pre-commit==4.2.0
-=======
-    mypy==1.15.0
-    pre-commit==4.1.0
->>>>>>> f2b9e6a6
     pytest==8.3.4
     pytest-asyncio==0.26.0
     pytest-cov==6.0.0
